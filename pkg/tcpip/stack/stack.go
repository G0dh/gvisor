--- conflicted
+++ resolved
@@ -22,12 +22,8 @@
 import (
 	"bytes"
 	"encoding/binary"
-<<<<<<< HEAD
 	"math"
-	"sync"
-=======
 	mathrand "math/rand"
->>>>>>> 6d0c5803
 	"sync/atomic"
 	"time"
 
@@ -59,7 +55,7 @@
 	// fakeNetNumber is used as a protocol number in tests.
 	//
 	// This constant should match fakeNetNumber in stack_test.go.
-	fakeNetNumber    tcpip.NetworkProtocolNumber = math.MaxUint32
+	fakeNetNumber tcpip.NetworkProtocolNumber = math.MaxUint32
 )
 
 type forwardingFlag uint32
@@ -82,8 +78,7 @@
 	case header.IPv6ProtocolNumber:
 		flag = forwardingIPv6
 	case fakeNetNumber:
-		// This network protocol number is used in stack_test to test
-		// packet forwarding.
+		// This network protocol number is used to test packet forwarding.
 		flag = forwardingFake
 	default:
 		// We only support forwarding for IPv4 and IPv6.
@@ -456,19 +451,17 @@
 
 	linkAddrCache *linkAddrCache
 
-<<<<<<< HEAD
-	mu         sync.RWMutex
-	nics       map[tcpip.NICID]*NIC
+	mu   sync.RWMutex
+	nics map[tcpip.NICID]*NIC
 
 	// forwarding contains the enable bits for packet forwarding for different
 	// network protocols.
-	forwarding uint32
-=======
-	mu               sync.RWMutex
-	nics             map[tcpip.NICID]*NIC
-	forwarding       bool
+	forwarding struct {
+		sync.RWMutex
+		flag forwardingFlag
+	}
+
 	cleanupEndpoints map[TransportEndpoint]struct{}
->>>>>>> 6d0c5803
 
 	// route is the route table passed in by the user via SetRouteTable(),
 	// it is used by FindRoute() to build a route for a specific
@@ -901,61 +894,51 @@
 	return s.stats
 }
 
-<<<<<<< HEAD
 // SetForwarding enables or disables packet forwarding between NICs.
 func (s *Stack) SetForwarding(protocol tcpip.NetworkProtocolNumber, enable bool) {
+	s.forwarding.Lock()
+	defer s.forwarding.Unlock()
+
+	// If this stack does not support the protocol, do nothing.
+	if _, ok := s.networkProtocols[protocol]; !ok {
+		return
+	}
+
 	flag := getForwardingFlag(protocol)
-	for {
-		forwarding := forwardingFlag(atomic.LoadUint32(&s.forwarding))
-		var newValue forwardingFlag
+
+	// If the forwarding value for this protocol hasn't changed then do
+	// nothing.
+	if s.forwarding.flag&getForwardingFlag(protocol) != 0 == enable {
+		return
+	}
+
+	var newValue forwardingFlag
+	if enable {
+		newValue = s.forwarding.flag | flag
+	} else {
+		newValue = s.forwarding.flag & ^flag
+	}
+	s.forwarding.flag = newValue
+
+	// Enable or disable NDP for IPv6.
+	if protocol == header.IPv6ProtocolNumber {
 		if enable {
-			newValue = forwarding | flag
+			for _, nic := range s.nics {
+				nic.becomeIPv6Router()
+			}
 		} else {
-			newValue = forwarding & ^flag
-		}
-		if atomic.CompareAndSwapUint32(&s.forwarding, uint32(forwarding), uint32(newValue)) {
-			break
-=======
-// SetForwarding enables or disables the packet forwarding between NICs.
-//
-// When forwarding becomes enabled, any host-only state on all NICs will be
-// cleaned up and if IPv6 is enabled, NDP Router Solicitations will be started.
-// When forwarding becomes disabled and if IPv6 is enabled, NDP Router
-// Solicitations will be stopped.
-func (s *Stack) SetForwarding(enable bool) {
-	// TODO(igudger, bgeffon): Expose via /proc/sys/net/ipv4/ip_forward.
-	s.mu.Lock()
-	defer s.mu.Unlock()
-
-	// If forwarding status didn't change, do nothing further.
-	if s.forwarding == enable {
-		return
-	}
-
-	s.forwarding = enable
-
-	// If this stack does not support IPv6, do nothing further.
-	if _, ok := s.networkProtocols[header.IPv6ProtocolNumber]; !ok {
-		return
-	}
-
-	if enable {
-		for _, nic := range s.nics {
-			nic.becomeIPv6Router()
-		}
-	} else {
-		for _, nic := range s.nics {
-			nic.becomeIPv6Host()
->>>>>>> 6d0c5803
+			for _, nic := range s.nics {
+				nic.becomeIPv6Host()
+			}
 		}
 	}
 }
 
 // Forwarding returns if packet forwarding between NICs is enabled.
 func (s *Stack) Forwarding(protocol tcpip.NetworkProtocolNumber) bool {
-	flag := getForwardingFlag(protocol)
-	forwarding := forwardingFlag(atomic.LoadUint32(&s.forwarding))
-	return forwarding & flag != 0
+	s.forwarding.RLock()
+	defer s.forwarding.RUnlock()
+	return s.forwarding.flag&getForwardingFlag(protocol) != 0
 }
 
 // SetRouteTable assigns the route table to be used by this stack. It
